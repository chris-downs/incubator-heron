FROM ubuntu:16.04

# This is passed to the heron build command via the --config flag
ENV TARGET_PLATFORM ubuntu
ENV bazelVersion 0.5.4

RUN apt-get update && apt-get -y install \
      automake \
      build-essential \
      cmake \
      curl \
      libssl-dev \
      git \
<<<<<<< HEAD
      libtool \
=======
>>>>>>> fb441ef0
      libtool-bin \
      libunwind8 \
      libunwind-setjmp0-dev \
      python \
      python2.7-dev \
      python-software-properties \
      software-properties-common \
      python-setuptools \
      zip \
      unzip \
      wget

RUN apt-get -y install openjdk-8-jdk

ENV JAVA_HOME /usr/lib/jvm/java-8-openjdk-amd64

RUN wget -O /tmp/bazel.sh https://github.com/bazelbuild/bazel/releases/download/$bazelVersion/bazel-$bazelVersion-installer-linux-x86_64.sh \
      && chmod +x /tmp/bazel.sh \
      && /tmp/bazel.sh

ADD bazelrc /root/.bazelrc
ADD scripts/compile-platform.sh /compile-platform.sh
<|MERGE_RESOLUTION|>--- conflicted
+++ resolved
@@ -11,10 +11,6 @@
       curl \
       libssl-dev \
       git \
-<<<<<<< HEAD
-      libtool \
-=======
->>>>>>> fb441ef0
       libtool-bin \
       libunwind8 \
       libunwind-setjmp0-dev \

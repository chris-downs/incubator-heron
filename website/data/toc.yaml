sections:
  - name: Getting Started
    sublinks:
      - name: Local (Single Node)
        url: /docs/getting-started
      - name: Upgrade Storm Topologies
        url: /docs/upgrade-storm-to-heron
  - name: Deployment
    sublinks:
      - name: Overview
        url: /docs/operators/deployment
  - name: State Managers
    sublinks:
      - name: Overview
        url: /docs/operators/deployment/statemanagers
      - name: Setup Zookeeper
        url: /docs/operators/deployment/statemanagers/zookeeper
      - name: Setup Local FS
        url: /docs/operators/deployment/statemanagers/localfs
  - name: Uploaders
    sublinks:
      - name: Overview
        url: /docs/operators/deployment/uploaders
      - name: Setup Local FS
        url: /docs/operators/deployment/uploaders/localfs
      - name: Setup HDFS
        url: /docs/operators/deployment/uploaders/hdfs
      - name: Setup S3
        url: /docs/operators/deployment/uploaders/s3
  - name: Schedulers
    sublinks:
      - name: Local Cluster
        url: /docs/operators/deployment/schedulers/local
      - name: Aurora Cluster
        url: /docs/operators/deployment/schedulers/aurora
      - name: Mesos Cluster
        url: /docs/operators/deployment/schedulers/mesos
  - name: Configuration
    sublinks:
      - name: Overview
        url: /docs/operators/configuration/config-intro
      - name: Heron Instance
        url: /docs/operators/configuration/instance
      - name: Metrics Manager
        url: /docs/operators/configuration/metrics-manager
      - name: Stream Manager
        url: /docs/operators/configuration/stmgr
      - name: System-Level
        url: /docs/operators/configuration/system
      - name: Topology Master
        url: /docs/operators/configuration/tmaster
  - name: User Manuals
    sublinks:
      - name: Heron Client
        url: /docs/operators/heron-cli
      - name: Heron Tracker REST API
        url: /docs/operators/heron-tracker
      - name: Heron UI
        url: /docs/operators/heron-ui
  - name: Topology Writers
    sublinks:
      - name: Heron Topologies
        url: /docs/concepts/topologies
      - name: Heron Data Model
        url: /docs/developers/data-model
      - name: Tuple Serialization
        url: /docs/developers/serialization
      - name: Tuning Guide
        url: /docs/developers/tuning
<<<<<<< HEAD
      - name: Heron UI Guide
        url: /docs/developers/ui-guide
=======
      - name: Troubleshooting Guide
        url: /docs/developers/troubleshooting
>>>>>>> 80ec69db
      - name: Javadoc
        url: /docs/javadoc
  - name: Heron Developers
    sublinks:
      - name: Compiling
        url: /docs/developers/compiling/compiling
      - name: Compiling on Linux
        url: /docs/developers/compiling/linux
      - name: Compiling on Mac OS X
        url: /docs/developers/compiling/mac
      - name: Compiling With Docker
        url: /docs/developers/compiling/docker
      - name: Running Tests
        url: /docs/contributors/testing
      - name: Code Organization
        url: /docs/contributors/codebase
  - name: Heron Concepts
    sublinks:
      - name: Heron Architecture
        url: /docs/concepts/architecture
  - name: Extending Heron
    sublinks:
      - name: Custom Scheduler
        url: /docs/contributors/custom-scheduler
      - name: Custom Metrics Sink
        url: /docs/contributors/custom-metrics-sink
  - name: Heron Resources
    sublinks:
      - name: Heron Resources
        url: /docs/resources
  - name: Contributors
    sublinks:
      - name: Community
        url: /docs/contributors/community
      - name: Roadmap
        url: /docs/contributors/roadmap
      - name: Governance
        url: /docs/contributors/governance
      - name: Support
        url: /docs/contributors/support<|MERGE_RESOLUTION|>--- conflicted
+++ resolved
@@ -65,15 +65,12 @@
         url: /docs/developers/data-model
       - name: Tuple Serialization
         url: /docs/developers/serialization
+      - name: Heron UI Guide
+        url: /docs/developers/ui-guide
       - name: Tuning Guide
         url: /docs/developers/tuning
-<<<<<<< HEAD
-      - name: Heron UI Guide
-        url: /docs/developers/ui-guide
-=======
       - name: Troubleshooting Guide
         url: /docs/developers/troubleshooting
->>>>>>> 80ec69db
       - name: Javadoc
         url: /docs/javadoc
   - name: Heron Developers

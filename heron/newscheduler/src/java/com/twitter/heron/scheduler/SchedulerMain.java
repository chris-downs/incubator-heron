package com.twitter.heron.scheduler;

import java.io.IOException;
import java.util.logging.Level;
import java.util.logging.Logger;

import com.twitter.heron.api.generated.TopologyAPI;
import com.twitter.heron.common.basics.Constants;
import com.twitter.heron.common.basics.FileUtils;
import com.twitter.heron.common.config.SystemConfig;
import com.twitter.heron.common.utils.logging.LoggingHelper;
import com.twitter.heron.proto.scheduler.Scheduler;
import com.twitter.heron.scheduler.server.SchedulerServer;
import com.twitter.heron.spi.common.ClusterConfig;
import com.twitter.heron.spi.common.ClusterDefaults;
import com.twitter.heron.spi.common.Config;
import com.twitter.heron.spi.common.Context;
import com.twitter.heron.spi.common.Keys;
import com.twitter.heron.spi.common.PackingPlan;
import com.twitter.heron.spi.packing.IPacking;
import com.twitter.heron.spi.scheduler.IScheduler;
import com.twitter.heron.spi.statemgr.IStateManager;
import com.twitter.heron.spi.statemgr.SchedulerStateManagerAdaptor;
import com.twitter.heron.spi.utils.Runtime;
import com.twitter.heron.spi.utils.Shutdown;
import com.twitter.heron.spi.utils.TopologyUtils;

import org.apache.commons.cli.DefaultParser;
import org.apache.commons.cli.CommandLine;
import org.apache.commons.cli.CommandLineParser;
import org.apache.commons.cli.Options;
import org.apache.commons.cli.Option;
import org.apache.commons.cli.ParseException;
import org.apache.commons.cli.HelpFormatter;

/**
 * Main class of scheduler.
 */
public class SchedulerMain {
  private static final Logger LOG = Logger.getLogger(SchedulerMain.class.getName());

  /**
   * Load the topology config
   *
   * @param topologyJarFile, name of the user submitted topology jar/tar file
   * @param topologyDefnFile, name of the topology defintion file
   * @param topology, proto in memory version of topology definition
   * @return config, the topology config
   */
  protected static Config topologyConfigs(
      String topologyJarFile, String topologyDefnFile, TopologyAPI.Topology topology) {

    String pkgType = FileUtils.isOriginalPackageJar(
        FileUtils.getBaseName(topologyJarFile)) ? "jar" : "tar";

    Config config = Config.newBuilder()
        .put(Keys.topologyId(), topology.getId())
        .put(Keys.topologyName(), topology.getName())
        .put(Keys.topologyDefinitionFile(), topologyDefnFile)
        .put(Keys.topologyJarFile(), topologyJarFile)
        .put(Keys.topologyPackageType(), pkgType)
        .build();

    return config;
  }

  /**
   * Load the defaults config
   * <p/>
   * return config, the defaults config
   */
  protected static Config defaultConfigs() {
    Config config = Config.newBuilder()
        .putAll(ClusterDefaults.getDefaults())
        .putAll(ClusterConfig.loadSandboxConfig())
        .build();
    return config;
  }

  /**
   * Load the config parameters from the command line
   *
   * @param cluster, name of the cluster
   * @param role, user role
   * @param environ, user provided environment/tag
   * @return config, the command line config
   */
  protected static Config commandLineConfigs(String cluster, String role, String environ) {
    Config config = Config.newBuilder()
        .put(Keys.cluster(), cluster)
        .put(Keys.role(), role)
        .put(Keys.environ(), environ)
        .build();
    return config;
  }

  private static void usage(Options options) {
    HelpFormatter formatter = new HelpFormatter();
    formatter.printHelp( "SchedulerMain", options );
  }

  private static Options constructOptions() {
    Options options = new Options();

    Option cluster = Option.builder("c")
                         .desc("Cluster name in which the topology needs to run on")
                         .longOpt("cluster")
                         .hasArgs()
                         .argName("cluster")
                         .required()
                         .build();

    Option role = Option.builder("r")
                      .desc("Role under which the topology needs to run")
                      .longOpt("role")
                      .hasArgs()
                      .argName("role")
                      .required()
                      .build();

    Option environment = Option.builder("e")
                            .desc("Environment under which the topology needs to run")
                            .longOpt("environment")
                            .hasArgs()
                            .argName("environment")
                            .required()
                            .build();

    Option topologyName = Option.builder("n")
                              .desc("Name of the topology")
                              .longOpt("topology_name")
                              .hasArgs()
                              .argName("topology name")
                              .required()
                              .build();

    Option topologyJar = Option.builder("f")
                              .desc("Topology jar file path")
                              .longOpt("topology_jar")
                              .hasArgs()
                              .argName("topology jar file")
                              .required()
                              .build();

    Option schedulerHTTPPort = Option.builder("p")
                                  .desc("Http Port number on which the scheduler listens for requests")
                                  .longOpt("http_port")
                                  .hasArgs()
                                  .argName("http port")
                                  .required()
                                  .build();

    options.addOption(cluster);
    options.addOption(role);
    options.addOption(environment);
    options.addOption(topologyName);
    options.addOption(topologyJar);
    options.addOption(schedulerHTTPPort);

    return options;
  }

  private static Options constructHelpOptions() {
    Options options = new Options();
    Option help = Option.builder("h")
                      .desc("List all options and their description")
                      .longOpt("help")
                      .build();

    options.addOption(help);
    return options;
  }

  public static void main(String[] args) throws
      ClassNotFoundException, InstantiationException, IllegalAccessException, IOException, ParseException {

    Options options = constructOptions();
    Options helpOptions = constructHelpOptions();
    CommandLineParser parser = new DefaultParser();
    // parse the help options first.
    CommandLine cmd = parser.parse(helpOptions, args, true);;

    if(cmd.hasOption("h")) {
      usage(options);
      return;
    }

    try {
      // Now parse the required options
      cmd = parser.parse(options, args);
    } catch(ParseException e) {
      LOG.severe("Error parsing command line options: " + e.getMessage());
      usage(options);
      System.exit(1);
    }

    String cluster = cmd.getOptionValue("cluster");
    String role = cmd.getOptionValue("role");
    String environ = cmd.getOptionValue("environment");
    String topologyName = cmd.getOptionValue("topology_name");
    String topologyJarFile = cmd.getOptionValue("topology_jar");
    int schedulerServerPort = Integer.parseInt(cmd.getOptionValue("http_port"));

    // locate the topology definition file in the sandbox/working directory
    String topologyDefnFile = TopologyUtils.lookUpTopologyDefnFile(".", topologyName);

    // load the topology definition into topology proto
    TopologyAPI.Topology topology = TopologyUtils.getTopology(topologyDefnFile);

    // build the config by expanding all the variables
    Config config = Config.expand(
        Config.newBuilder()
            .putAll(defaultConfigs())
            .putAll(commandLineConfigs(cluster, role, environ))
            .putAll(topologyConfigs(topologyJarFile, topologyDefnFile, topology))
            .build());

    // Set up logging with complete Config
    setupLogging(config);

    LOG.log(Level.INFO, "Loaded scheduler config: {0}", config);

    // run the scheduler
    runScheduler(config, schedulerServerPort, topology);
  }

  // Set up logging basing on the Config
  public static void setupLogging(Config config) throws IOException {
    String systemConfigFilename = Context.systemConfigFile(config);

    SystemConfig systemConfig = new SystemConfig(systemConfigFilename, true);

    // Init the logging setting and redirect the stdout and stderr to logging
    // For now we just set the logging level as INFO; later we may accept an argument to set it.
    Level loggingLevel = Level.INFO;
    // TODO(mfu): use systemConfig.getHeronLoggingDirectory() in future
    // TODO(mfu): currently the folder creation is after the start of scheduler
    String loggingDir = "./";

    // Log to file
    LoggingHelper.loggerInit(loggingLevel, true);
    // TODO(mfu): Pass the scheduler id from cmd
    String processId = String.format("%s-%s-%s", "heron", Context.topologyName(config), "scheduler");
    LoggingHelper.addLoggingHandler(
        LoggingHelper.getFileHandler(processId, loggingDir, true,
            systemConfig.getHeronLoggingMaximumSizeMb() * Constants.MB_TO_BYTES,
            systemConfig.getHeronLoggingMaximumFiles()));

    LOG.info("Logging setup done.");
  }

  public static void runScheduler(
      Config config, int schedulerServerPort, TopologyAPI.Topology topology) throws
      ClassNotFoundException, InstantiationException, IllegalAccessException, IOException {

    // create an instance of state manager
    String statemgrClass = Context.stateManagerClass(config);
    IStateManager statemgr = (IStateManager) Class.forName(statemgrClass).newInstance();

<<<<<<< HEAD
    // initialize the state manager
    statemgr.initialize(config);

    // create an instance of the packing class
=======
    // create an instance of the packing class 
>>>>>>> 30c9c1e8
    String packingClass = Context.packingClass(config);
    IPacking packing = (IPacking) Class.forName(packingClass).newInstance();

    // build the runtime config
    Config runtime = Config.newBuilder()
        .put(Keys.topologyId(), topology.getId())
        .put(Keys.topologyName(), topology.getName())
        .put(Keys.topologyDefinition(), topology)
        .put(Keys.schedulerStateManagerAdaptor(), new SchedulerStateManagerAdaptor(statemgr))
        .put(Keys.numContainers(), 1 + TopologyUtils.getNumContainers(topology))
        .build();

<<<<<<< HEAD
    // get a packed plan and schedule it
    packing.initialize(config, runtime);
    PackingPlan packedPlan = packing.pack();

    // TO DO - investigate whether the heron executors can be started
    // in scheduler.schedule method - rather than in scheduler.initialize method
    Config ytruntime = Config.newBuilder()
        .putAll(runtime)
        .put(Keys.instanceDistribution(), TopologyUtils.packingToString(packedPlan))
        .put(Keys.schedulerShutdown(), new Shutdown())
        .build();

    // create an instance of scheduler
    String schedulerClass = Context.schedulerClass(config);
    IScheduler scheduler = (IScheduler) Class.forName(schedulerClass).newInstance();

    // initialize the scheduler
    scheduler.initialize(config, ytruntime);

    // start the scheduler REST endpoint for receiving requests
    SchedulerServer server = runServer(ytruntime, scheduler, schedulerServerPort);

    // write the scheduler location to state manager.
    setSchedulerLocation(runtime, server);

    // schedule the packed plan
    scheduler.schedule(packedPlan);

    // wait until kill request or some interrupt occurs
    LOG.info("Waiting for termination... ");
    Runtime.schedulerShutdown(ytruntime).await();
=======
    SchedulerServer server = null;

    // Put it in a try block so that we can always clean resources
    try {
      // initialize the state manager
      statemgr.initialize(config);

      // get a packed plan and schedule it
      packing.initialize(config, runtime);
      PackingPlan packedPlan = packing.pack();

      // TODO - investigate whether the heron executors can be started
      // in scheduler.schedule method - rather than in scheduler.initialize method
      Config ytruntime = Config.newBuilder()
          .putAll(runtime)
          .put(Keys.instanceDistribution(), TopologyUtils.packingToString(packedPlan))
          .put(Keys.schedulerShutdown(), new Shutdown())
          .build();

      // create an instance of scheduler
      String schedulerClass = Context.schedulerClass(config);
      IScheduler scheduler = (IScheduler) Class.forName(schedulerClass).newInstance();

      // initialize the scheduler
      scheduler.initialize(config, ytruntime);

      // start the scheduler REST endpoint for receiving requests
      server = runServer(ytruntime, scheduler, schedulerServerPort);

      // write the scheduler location to state manager.
      setSchedulerLocation(runtime, server);

      // schedule the packed plan
      scheduler.schedule(packedPlan);

      // wait until kill request or some interrupt occurs
      LOG.info("Waiting for termination... ");
      Runtime.schedulerShutdown(ytruntime).await();
    } catch (Exception e) {
      // Log and exit the process
      LOG.log(Level.SEVERE, "Failed to run scheduler for topology: {0}. Existing", topology.getName());
      System.exit(1);
    } finally {
      // Clean the resources
      if (server != null) {
        server.stop();
      }
      statemgr.close();
    }
>>>>>>> 30c9c1e8

    // stop the server and close the state manager
    LOG.log(Level.INFO, "Shutting down topology: {0}", topology.getName());

    System.exit(0);
  }

  /**
   * Run the http server for receiving scheduler requests
   *
   * @param runtime, the runtime configuration
   * @param scheduler, an instance of the scheduler
   * @param port, the port for scheduler to listen on
   * @return an instance of the http server
   */
  public static SchedulerServer runServer(
      Config runtime, IScheduler scheduler, int port) throws IOException {

    // create an instance of the server using scheduler class and port
    final SchedulerServer schedulerServer = new SchedulerServer(runtime, scheduler, port);

    // start the http server to manage runtime requests
    schedulerServer.start();

    return schedulerServer;
  }

  /**
   * Set the location of scheduler for other processes to discover
   *
   * @param runtime, the runtime configuration
   * @param schedulerServer, the http server that scheduler listens for receives requests
   */
  public static void setSchedulerLocation(Config runtime, SchedulerServer schedulerServer) {

    // Set scheduler location to host:port by default. Overwrite scheduler location if behind DNS.
    Scheduler.SchedulerLocation location = Scheduler.SchedulerLocation.newBuilder()
        .setTopologyName(Runtime.topologyName(runtime))
        .setHttpEndpoint(String.format("%s:%d", schedulerServer.getHost(), schedulerServer.getPort()))
        .build();

    LOG.log(Level.INFO, "Setting SchedulerLocation: {0}", location);
    SchedulerStateManagerAdaptor statemgr = Runtime.schedulerStateManagerAdaptor(runtime);
    statemgr.setSchedulerLocation(location, Runtime.topologyName(runtime));
    // TODO - Should we wait on the future here
  }
}<|MERGE_RESOLUTION|>--- conflicted
+++ resolved
@@ -257,14 +257,7 @@
     String statemgrClass = Context.stateManagerClass(config);
     IStateManager statemgr = (IStateManager) Class.forName(statemgrClass).newInstance();
 
-<<<<<<< HEAD
-    // initialize the state manager
-    statemgr.initialize(config);
-
     // create an instance of the packing class
-=======
-    // create an instance of the packing class 
->>>>>>> 30c9c1e8
     String packingClass = Context.packingClass(config);
     IPacking packing = (IPacking) Class.forName(packingClass).newInstance();
 
@@ -277,39 +270,6 @@
         .put(Keys.numContainers(), 1 + TopologyUtils.getNumContainers(topology))
         .build();
 
-<<<<<<< HEAD
-    // get a packed plan and schedule it
-    packing.initialize(config, runtime);
-    PackingPlan packedPlan = packing.pack();
-
-    // TO DO - investigate whether the heron executors can be started
-    // in scheduler.schedule method - rather than in scheduler.initialize method
-    Config ytruntime = Config.newBuilder()
-        .putAll(runtime)
-        .put(Keys.instanceDistribution(), TopologyUtils.packingToString(packedPlan))
-        .put(Keys.schedulerShutdown(), new Shutdown())
-        .build();
-
-    // create an instance of scheduler
-    String schedulerClass = Context.schedulerClass(config);
-    IScheduler scheduler = (IScheduler) Class.forName(schedulerClass).newInstance();
-
-    // initialize the scheduler
-    scheduler.initialize(config, ytruntime);
-
-    // start the scheduler REST endpoint for receiving requests
-    SchedulerServer server = runServer(ytruntime, scheduler, schedulerServerPort);
-
-    // write the scheduler location to state manager.
-    setSchedulerLocation(runtime, server);
-
-    // schedule the packed plan
-    scheduler.schedule(packedPlan);
-
-    // wait until kill request or some interrupt occurs
-    LOG.info("Waiting for termination... ");
-    Runtime.schedulerShutdown(ytruntime).await();
-=======
     SchedulerServer server = null;
 
     // Put it in a try block so that we can always clean resources
@@ -359,7 +319,6 @@
       }
       statemgr.close();
     }
->>>>>>> 30c9c1e8
 
     // stop the server and close the state manager
     LOG.log(Level.INFO, "Shutting down topology: {0}", topology.getName());

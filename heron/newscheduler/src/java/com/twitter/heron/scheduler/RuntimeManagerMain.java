package com.twitter.heron.scheduler;

import java.io.IOException;
import java.util.concurrent.TimeUnit;
import java.util.logging.Level;
import java.util.logging.Logger;

import com.twitter.heron.spi.common.ClusterConfig;
import com.twitter.heron.spi.common.ClusterDefaults;
import com.twitter.heron.spi.common.Config;
import com.twitter.heron.spi.common.Context;
import com.twitter.heron.spi.common.Keys;
import com.twitter.heron.spi.scheduler.IRuntimeManager;
import com.twitter.heron.spi.statemgr.IStateManager;
import com.twitter.heron.spi.statemgr.SchedulerStateManagerAdaptor;
import com.twitter.heron.spi.utils.NetworkUtils;

public class RuntimeManagerMain {
  private static final Logger LOG = Logger.getLogger(RuntimeManagerMain.class.getName());

  public static void main(String[] args)
      throws ClassNotFoundException, IllegalAccessException, InstantiationException, IOException {

    String cluster = args[0];
    String role = args[1];
    String environ = args[2];
    String heronHome = args[3];
    String configPath = args[4];
    String configOverrideEncoded = args[5];
    String topologyName = args[6];
    String sCommand = args[7];

    // Optional argument in the case of restart - TO DO convert into CLI
    String containerId = Integer.toString(-1);
    if (args.length == 9) {
      containerId = args[8];
    }

    IRuntimeManager.Command command = IRuntimeManager.Command.makeCommand(sCommand);

    // first load the defaults, then the config from files to override it
    Config.Builder defaultsConfig = Config.newBuilder()
        .putAll(ClusterDefaults.getDefaults())
        .putAll(ClusterConfig.loadConfig(heronHome, configPath));

    // add config parameters from the command line
    Config.Builder commandLineConfig = Config.newBuilder()
        .put(Keys.cluster(), cluster)
        .put(Keys.role(), role)
        .put(Keys.environ(), environ)
        .put(Keys.topologyContainerIdentifier(), containerId);

    Config.Builder topologyConfig = Config.newBuilder()
        .put(Keys.topologyName(), topologyName);

    // TODO (Karthik) override any parameters from the command line

    // build the final config by expanding all the variables
    Config config = Config.expand(
        Config.newBuilder()
            .putAll(defaultsConfig.build())
            .putAll(commandLineConfig.build())
            .putAll(topologyConfig.build())
            .build());

    LOG.info("Static config loaded successfully ");
    LOG.info(config.toString());

    // 1. Do prepare work
    // create an instance of state manager
    String statemgrClass = Context.stateManagerClass(config);
    IStateManager statemgr = (IStateManager) Class.forName(statemgrClass).newInstance();

    // create an instance of runtime manager
    String runtimeManagerClass = Context.runtimeManagerClass(config);
    IRuntimeManager runtimeManager = (IRuntimeManager) Class.forName(runtimeManagerClass).newInstance();

    boolean isSuccessful = false;

    // Put it in a try block so that we can always clean resources
    try {
      // initialize the statemgr
      statemgr.initialize(config);

      boolean isValid = validateRuntimeManage(statemgr, topologyName);

      // 2. Try to manage topology if valid
      if (isValid) {
        // invoke the appropriate command to manage the topology
        LOG.log(Level.INFO, "Topology: {0} to be {1}ed", new Object[]{topologyName, command});

        isSuccessful = manageTopology(config, command, statemgr, runtimeManager);
      }
    } finally {
      // 3. Do generic cleaning
      // close the state manager
      statemgr.close();
      // close the runtime manager
      runtimeManager.close();

      // 4. Do post work basing on the result
<<<<<<< HEAD
      if (!isSuccessful) {
        LOG.log(Level.SEVERE, "Failed to {0} topology {1}. Existing", new Object[]{command, topologyName});
=======
    }
>>>>>>> 0aebdd98

    // Log the result and exit
    if (!isSuccessful) {
      LOG.log(Level.SEVERE, "Failed to {0} topology {1}", new Object[]{command, topologyName});

      System.exit(1);
    } else {
      LOG.log(Level.SEVERE, "Topology {0} {1} successfully", new Object[]{topologyName, command});

      System.exit(0);
    }
  }


  public static boolean validateRuntimeManage(IStateManager statemgr, String topologyName) {
    // Check whether the topology has already been running
    Boolean isTopologyRunning =
        NetworkUtils.awaitResult(statemgr.isTopologyRunning(topologyName), 5, TimeUnit.SECONDS);

    if (isTopologyRunning == null || isTopologyRunning.equals(Boolean.FALSE)) {
      LOG.severe("No such topology exists");
      return false;
    }

    return true;
  }

  public static boolean manageTopology(
      Config config, IRuntimeManager.Command command,
      IStateManager statemgr, IRuntimeManager runtimeManager)
      throws ClassNotFoundException, IllegalAccessException, InstantiationException, IOException {
    // build the runtime config
    Config runtime = Config.newBuilder()
        .put(Keys.topologyName(), Context.topologyName(config))
        .put(Keys.schedulerStateManagerAdaptor(), new SchedulerStateManagerAdaptor(statemgr))
        .put(Keys.runtimeManagerClassInstance(), runtimeManager)
        .build();

    // create an instance of the runner class
    RuntimeManagerRunner runtimeManagerRunner =
        new RuntimeManagerRunner(config, runtime, command);

    // invoke the appropriate handlers based on command
    boolean ret = runtimeManagerRunner.call();

    return ret;
  }
}<|MERGE_RESOLUTION|>--- conflicted
+++ resolved
@@ -99,12 +99,7 @@
       runtimeManager.close();
 
       // 4. Do post work basing on the result
-<<<<<<< HEAD
-      if (!isSuccessful) {
-        LOG.log(Level.SEVERE, "Failed to {0} topology {1}. Existing", new Object[]{command, topologyName});
-=======
     }
->>>>>>> 0aebdd98
 
     // Log the result and exit
     if (!isSuccessful) {

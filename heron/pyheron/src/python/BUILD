package(default_visibility = ["//visibility:public"])

load("/tools/rules/pex_rules", "pex_library", "pex_binary")

pex_library(
<<<<<<< HEAD
    name = "pyheron-api",
    srcs = glob(["**/*.py"]),
    deps = [
        "//heron/common/src/python:common",
        "//heron/proto:proto-py",
    ],
=======
    name = "pyheron-py",
    srcs = glob(["**/*.py"]),
    deps = [
        "//heron/common/src/python:common-py",
        "//heron/proto:proto-py",
    ],
    reqs = ['colorlog==2.6.1', 'pyyaml==3.10'],
>>>>>>> 694c6e6b
)<|MERGE_RESOLUTION|>--- conflicted
+++ resolved
@@ -3,14 +3,6 @@
 load("/tools/rules/pex_rules", "pex_library", "pex_binary")
 
 pex_library(
-<<<<<<< HEAD
-    name = "pyheron-api",
-    srcs = glob(["**/*.py"]),
-    deps = [
-        "//heron/common/src/python:common",
-        "//heron/proto:proto-py",
-    ],
-=======
     name = "pyheron-py",
     srcs = glob(["**/*.py"]),
     deps = [
@@ -18,5 +10,4 @@
         "//heron/proto:proto-py",
     ],
     reqs = ['colorlog==2.6.1', 'pyyaml==3.10'],
->>>>>>> 694c6e6b
 )
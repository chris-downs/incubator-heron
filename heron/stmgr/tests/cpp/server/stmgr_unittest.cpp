--- conflicted
+++ resolved
@@ -195,34 +195,20 @@
 }
 
 void StartStMgr(EventLoopImpl*& ss, heron::stmgr::StMgr*& mgr, std::thread*& stmgr_thread,
-<<<<<<< HEAD
                 const sp_string& stmgr_host, sp_int32 stmgr_port, const sp_string& topology_name,
                 const sp_string& topology_id, const heron::proto::api::Topology* topology,
                 const std::vector<sp_string>& workers, const sp_string& stmgr_id,
                 const sp_string& zkhostportlist, const sp_string& dpath, sp_int32 metricsmgr_port,
-                sp_int32 shell_port) {
-=======
-                sp_int32 stmgr_port, const sp_string& topology_name, const sp_string& topology_id,
-                const heron::proto::api::Topology* topology, const std::vector<sp_string>& workers,
-                const sp_string& stmgr_id, const sp_string& zkhostportlist, const sp_string& dpath,
-                sp_int32 metricsmgr_port, sp_int32 shell_port, sp_int64 _high_watermark,
-                sp_int64 _low_watermark) {
->>>>>>> 21c7bd2c
+                sp_int32 shell_port, sp_int64 _high_watermark, sp_int64 _low_watermark) {
+
   // The topology will be owned and deleted by the strmgr
   heron::proto::api::Topology* stmgr_topology = new heron::proto::api::Topology();
   stmgr_topology->CopyFrom(*topology);
   // Create the select server for this stmgr to use
   ss = new EventLoopImpl();
-  mgr =
-<<<<<<< HEAD
-      new heron::stmgr::StMgr(ss, stmgr_host, stmgr_port, topology_name, topology_id,
+  mgr = new heron::stmgr::StMgr(ss, stmgr_host, stmgr_port, topology_name, topology_id,
                               stmgr_topology, stmgr_id, workers, zkhostportlist, dpath,
-                              metricsmgr_port, shell_port);
-=======
-      new heron::stmgr::StMgr(ss, stmgr_port, topology_name, topology_id, stmgr_topology, stmgr_id,
-                              workers, zkhostportlist, dpath, metricsmgr_port, shell_port,
-                              _high_watermark, _low_watermark);
->>>>>>> 21c7bd2c
+                              metricsmgr_port, shell_port, _high_watermark, _low_watermark);
   mgr->Init();
   stmgr_thread = new std::thread(StartServer, ss);
 }
@@ -530,18 +516,12 @@
     EventLoopImpl* stmgr_ss = NULL;
     heron::stmgr::StMgr* mgr = NULL;
     std::thread* stmgr_thread = NULL;
-<<<<<<< HEAD
+
     StartStMgr(stmgr_ss, mgr, stmgr_thread, common.tmaster_host_, common.stmgr_baseport_ + i,
                common.topology_name_, common.topology_id_, common.topology_,
                common.stmgr_instance_id_list_[i], common.stmgrs_id_list_[i], common.zkhostportlist_,
-               common.dpath_, common.metricsmgr_port_, common.shell_port_);
-=======
-    StartStMgr(stmgr_ss, mgr, stmgr_thread, common.stmgr_baseport_ + i, common.topology_name_,
-               common.topology_id_, common.topology_, common.stmgr_instance_id_list_[i],
-               common.stmgrs_id_list_[i], common.zkhostportlist_, common.dpath_,
-               common.metricsmgr_port_, common.shell_port_, common.high_watermark_,
+               common.dpath_, common.metricsmgr_port_, common.shell_port_, common.high_watermark_,
                common.low_watermark_);
->>>>>>> 21c7bd2c
 
     common.ss_list_.push_back(stmgr_ss);
     common.stmgrs_list_.push_back(mgr);
@@ -1138,18 +1118,13 @@
   EventLoopImpl* regular_stmgr_ss2 = NULL;
   heron::stmgr::StMgr* regular_stmgr2 = NULL;
   std::thread* regular_stmgr_thread2 = NULL;
-<<<<<<< HEAD
+
   StartStMgr(regular_stmgr_ss2, regular_stmgr2, regular_stmgr_thread2, common.tmaster_host_,
              common.stmgr_baseport_ + 1, common.topology_name_, common.topology_id_,
              common.topology_, common.stmgr_instance_id_list_[1], common.stmgrs_id_list_[1],
-             common.zkhostportlist_, common.dpath_, common.metricsmgr_port_, common.shell_port_);
-=======
-  StartStMgr(regular_stmgr_ss2, regular_stmgr2, regular_stmgr_thread2, common.stmgr_baseport_ + 1,
-             common.topology_name_, common.topology_id_, common.topology_,
-             common.stmgr_instance_id_list_[1], common.stmgrs_id_list_[1], common.zkhostportlist_,
-             common.dpath_, common.metricsmgr_port_, common.shell_port_, common.high_watermark_,
-             common.low_watermark_);
->>>>>>> 21c7bd2c
+             common.zkhostportlist_, common.dpath_, common.metricsmgr_port_, common.shell_port_,
+             common.high_watermark_, common.low_watermark_);
+
   common.ss_list_.push_back(regular_stmgr_ss2);
 
   // Start a dummy stmgr

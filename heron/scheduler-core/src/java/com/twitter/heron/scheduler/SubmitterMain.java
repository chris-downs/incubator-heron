// Copyright 2016 Twitter. All rights reserved.
//
// Licensed under the Apache License, Version 2.0 (the "License");
// you may not use this file except in compliance with the License.
// You may obtain a copy of the License at
//
//    http://www.apache.org/licenses/LICENSE-2.0
//
// Unless required by applicable law or agreed to in writing, software
// distributed under the License is distributed on an "AS IS" BASIS,
// WITHOUT WARRANTIES OR CONDITIONS OF ANY KIND, either express or implied.
// See the License for the specific language governing permissions and
// limitations under the License.

package com.twitter.heron.scheduler;

import java.io.PrintStream;
import java.net.URI;
import java.nio.charset.StandardCharsets;
import java.util.logging.Level;
import java.util.logging.Logger;

import com.google.common.annotations.VisibleForTesting;

import org.apache.commons.cli.CommandLine;
import org.apache.commons.cli.CommandLineParser;
import org.apache.commons.cli.DefaultParser;
import org.apache.commons.cli.HelpFormatter;
import org.apache.commons.cli.Option;
import org.apache.commons.cli.Options;
import org.apache.commons.cli.ParseException;

import com.twitter.heron.api.generated.TopologyAPI;
import com.twitter.heron.common.basics.DryRunFormatType;
import com.twitter.heron.common.basics.PackageType;
import com.twitter.heron.common.basics.SysUtils;
import com.twitter.heron.common.utils.logging.LoggingHelper;
import com.twitter.heron.scheduler.dryrun.SubmitDryRunResponse;
import com.twitter.heron.scheduler.dryrun.SubmitRawDryRunRenderer;
import com.twitter.heron.scheduler.dryrun.SubmitTableDryRunRenderer;
import com.twitter.heron.scheduler.utils.LauncherUtils;
import com.twitter.heron.spi.common.Config;
import com.twitter.heron.spi.common.ConfigLoader;
import com.twitter.heron.spi.common.Context;
import com.twitter.heron.spi.common.Key;
import com.twitter.heron.spi.packing.PackingException;
import com.twitter.heron.spi.packing.PackingPlan;
import com.twitter.heron.spi.scheduler.ILauncher;
import com.twitter.heron.spi.scheduler.LauncherException;
import com.twitter.heron.spi.statemgr.IStateManager;
import com.twitter.heron.spi.statemgr.SchedulerStateManagerAdaptor;
import com.twitter.heron.spi.uploader.IUploader;
import com.twitter.heron.spi.uploader.UploaderException;
import com.twitter.heron.spi.utils.ReflectionUtils;
import com.twitter.heron.spi.utils.TopologyUtils;

/**
 * Calls Uploader to upload topology package, and Launcher to launch Scheduler.
 */
public class SubmitterMain {
  private static final Logger LOG = Logger.getLogger(SubmitterMain.class.getName());

  /**
   * Load the topology config
   *
   * @param topologyPackage, tar ball containing user submitted jar/tar, defn and config
   * @param topologyBinaryFile, name of the user submitted topology jar/tar/pex file
   * @param topology, proto in memory version of topology definition
   * @return config, the topology config
   */
  protected static Config topologyConfigs(
      String topologyPackage, String topologyBinaryFile, String topologyDefnFile,
      TopologyAPI.Topology topology) {
    PackageType packageType = PackageType.getPackageType(topologyBinaryFile);

    return Config.newBuilder()
        .put(Key.TOPOLOGY_ID, topology.getId())
        .put(Key.TOPOLOGY_NAME, topology.getName())
        .put(Key.TOPOLOGY_DEFINITION_FILE, topologyDefnFile)
        .put(Key.TOPOLOGY_PACKAGE_FILE, topologyPackage)
        .put(Key.TOPOLOGY_BINARY_FILE, topologyBinaryFile)
        .put(Key.TOPOLOGY_PACKAGE_TYPE, packageType)
        .build();
  }

  /**
   * Load the config parameters from the command line
   *
   * @param cluster, name of the cluster
   * @param role, user role
   * @param environ, user provided environment/tag
   * @param verbose, enable verbose logging
   * @return config, the command line config
   */
  protected static Config commandLineConfigs(String cluster,
                                             String role,
                                             String environ,
                                             Boolean dryRun,
                                             DryRunFormatType dryRunFormat,
                                             Boolean verbose) {
    return Config.newBuilder()
        .put(Key.CLUSTER, cluster)
        .put(Key.ROLE, role)
        .put(Key.ENVIRON, environ)
        .put(Key.DRY_RUN, dryRun)
        .put(Key.DRY_RUN_FORMAT_TYPE, dryRunFormat)
        .put(Key.VERBOSE, verbose)
        .build();
  }

  // Print usage options
  private static void usage(Options options) {
    HelpFormatter formatter = new HelpFormatter();
    formatter.printHelp("SubmitterMain", options);
  }

  // Construct all required command line options
  private static Options constructOptions() {
    Options options = new Options();

    Option cluster = Option.builder("c")
        .desc("Cluster name in which the topology needs to run on")
        .longOpt("cluster")
        .hasArgs()
        .argName("cluster")
        .required()
        .build();

    Option role = Option.builder("r")
        .desc("Role under which the topology needs to run")
        .longOpt("role")
        .hasArgs()
        .argName("role")
        .required()
        .build();

    Option environment = Option.builder("e")
        .desc("Environment under which the topology needs to run")
        .longOpt("environment")
        .hasArgs()
        .argName("environment")
        .required()
        .build();

    Option heronHome = Option.builder("d")
        .desc("Directory where heron is installed")
        .longOpt("heron_home")
        .hasArgs()
        .argName("heron home dir")
        .required()
        .build();

    Option configFile = Option.builder("p")
        .desc("Path of the config files")
        .longOpt("config_path")
        .hasArgs()
        .argName("config path")
        .required()
        .build();

    Option configOverrides = Option.builder("o")
        .desc("Command line override config path")
        .longOpt("override_config_file")
        .hasArgs()
        .argName("override config file")
        .build();

    Option releaseFile = Option.builder("b")
        .desc("Release file name")
        .longOpt("release_file")
        .hasArgs()
        .argName("release information")
        .build();

    Option topologyPackage = Option.builder("y")
        .desc("tar ball containing user submitted jar/tar, defn and config")
        .longOpt("topology_package")
        .hasArgs()
        .argName("topology package")
        .required()
        .build();

    Option topologyDefn = Option.builder("f")
        .desc("serialized file containing Topology protobuf")
        .longOpt("topology_defn")
        .hasArgs()
        .argName("topology definition")
        .required()
        .build();

    Option topologyJar = Option.builder("j")
        .desc("user heron topology jar/pex file path")
        .longOpt("topology_bin")
        .hasArgs()
        .argName("topology binary file")
        .required()
        .build();

    Option dryRun = Option.builder("u")
        .desc("run in dry-run mode")
        .longOpt("dry_run")
        .required(false)
        .build();

    Option dryRunFormat = Option.builder("t")
        .desc("dry-run format")
        .longOpt("dry_run_format")
        .hasArg()
        .required(false)
        .build();

    Option verbose = Option.builder("v")
        .desc("Enable debug logs")
        .longOpt("verbose")
        .build();

    options.addOption(cluster);
    options.addOption(role);
    options.addOption(environment);
    options.addOption(heronHome);
    options.addOption(configFile);
    options.addOption(configOverrides);
    options.addOption(releaseFile);
    options.addOption(topologyPackage);
    options.addOption(topologyDefn);
    options.addOption(topologyJar);
    options.addOption(dryRun);
    options.addOption(dryRunFormat);
    options.addOption(verbose);

    return options;
  }

  // construct command line help options
  private static Options constructHelpOptions() {
    Options options = new Options();
    Option help = Option.builder("h")
        .desc("List all options and their description")
        .longOpt("help")
        .build();

    options.addOption(help);
    return options;
  }

  private static boolean isVerbose(CommandLine cmd) {
    return cmd.hasOption("v");
  }

  @VisibleForTesting
  public static Config loadConfig(CommandLine cmd, TopologyAPI.Topology topology) {
    String cluster = cmd.getOptionValue("cluster");
    String role = cmd.getOptionValue("role");
    String environ = cmd.getOptionValue("environment");
    String heronHome = cmd.getOptionValue("heron_home");
    String configPath = cmd.getOptionValue("config_path");
    String overrideConfigFile = cmd.getOptionValue("override_config_file");
    String releaseFile = cmd.getOptionValue("release_file");
    String topologyPackage = cmd.getOptionValue("topology_package");
    String topologyDefnFile = cmd.getOptionValue("topology_defn");
    String topologyBinaryFile = cmd.getOptionValue("topology_bin");

    Boolean dryRun = false;
    if (cmd.hasOption("u")) {
      dryRun = true;
    }

    // Default dry-run output format type
    DryRunFormatType dryRunFormat = DryRunFormatType.TABLE;
    if (dryRun && cmd.hasOption("t")) {
      String format = cmd.getOptionValue("dry_run_format");
      dryRunFormat = DryRunFormatType.getDryRunFormatType(format);
      LOG.fine(String.format("Running dry-run mode using format %s", format));
    }

    // first load the defaults, then the config from files to override it
    // next add config parameters from the command line
    // load the topology configs

    // build the final config by expanding all the variables
    return Config.toLocalMode(Config.newBuilder()
        .putAll(ConfigLoader.loadConfig(heronHome, configPath, releaseFile, overrideConfigFile))
        .putAll(commandLineConfigs(cluster, role, environ, dryRun, dryRunFormat, isVerbose(cmd)))
        .putAll(topologyConfigs(topologyPackage, topologyBinaryFile, topologyDefnFile, topology))
        .build());
  }

  public static void main(String[] args) throws Exception {
    Options options = constructOptions();
    Options helpOptions = constructHelpOptions();
    CommandLineParser parser = new DefaultParser();
    // parse the help options first.
    CommandLine cmd = parser.parse(helpOptions, args, true);

    if (cmd.hasOption("h")) {
      usage(options);
      return;
    }

    try {
      // Now parse the required options
      cmd = parser.parse(options, args);
    } catch (ParseException e) {
      usage(options);
      throw new RuntimeException("Error parsing command line options: ", e);
    }

    Level logLevel = Level.INFO;
    if (isVerbose(cmd)) {
      logLevel = Level.ALL;
    }

    // init log
    LoggingHelper.loggerInit(logLevel, false);

    // load the topology definition into topology proto
    TopologyAPI.Topology topology = TopologyUtils.getTopology(cmd.getOptionValue("topology_defn"));
    Config config = loadConfig(cmd, topology);

    LOG.fine("Static config loaded successfully");
    LOG.fine(config.toString());

    SubmitterMain submitterMain = new SubmitterMain(config, topology);
    /* Meaning of exit status code:
       - status code = 0:
         program exits without error
       - 0 < status code < 100:
         program fails to execute before program execution. For example,
         JVM cannot find or load main class
       - 100 <= status code < 200:
         program fails to launch after program execution. For example,
         topology definition file fails to be loaded
       - status code >= 200
         program sends out dry-run response */
    try {
      submitterMain.submitTopology();
    } catch (SubmitDryRunResponse response) {
      LOG.log(Level.FINE, "Sending out dry-run response");
      // Output may contain UTF-8 characters, so we should print using UTF-8 encoding
      PrintStream out = new PrintStream(System.out, true, StandardCharsets.UTF_8.name());
      out.print(submitterMain.renderDryRunResponse(response));
      // Exit with status code 200 to indicate dry-run response is sent out
      // SUPPRESS CHECKSTYLE RegexpSinglelineJava
      System.exit(200);
      // SUPPRESS CHECKSTYLE IllegalCatch
    } catch (Exception e) {
      /* Since only stderr is used (by logging), we use stdout here to
         propagate error message back to Python's executor.py (invoke site). */
      LOG.log(Level.FINE, "Exception when submitting topology", e);
      System.out.println(e.getMessage());
      // Exit with status code 100 to indicate that error has happened on user-land
      // SUPPRESS CHECKSTYLE RegexpSinglelineJava
      System.exit(100);
    }
    LOG.log(Level.FINE, "Topology {0} submitted successfully", topology.getName());
  }

  // holds all the config read
  private final Config config;

  // topology definition
  private final TopologyAPI.Topology topology;

  public SubmitterMain(Config config, TopologyAPI.Topology topology) {
    // initialize the options
    this.config = config;
    this.topology = topology;
  }

  /**
   * Submit a topology
   * 1. Instantiate necessary resources
   * 2. Valid whether it is legal to submit a topology
   * 3. Call LauncherRunner
   *
   */
  public void submitTopology() throws TopologySubmissionException {
    Config primaryRuntime = Config.newBuilder()
          .putAll(LauncherUtils.getInstance().createPrimaryRuntime(topology)).build();
    if (Context.dryRun(config)) {
      callLauncherRunner(primaryRuntime);
      return;
    }
    // 1. Do prepare work
    // create an instance of state manager
    String statemgrClass = Context.stateManagerClass(config);
    IStateManager statemgr;

    // Create an instance of the launcher class
    String launcherClass = Context.launcherClass(config);
    ILauncher launcher;

    // create an instance of the uploader class
    String uploaderClass = Context.uploaderClass(config);
    IUploader uploader;

    // create an instance of state manager
    try {
      statemgr = ReflectionUtils.newInstance(statemgrClass);
    } catch (IllegalAccessException | InstantiationException | ClassNotFoundException e) {
      throw new TopologySubmissionException(
          String.format("Failed to instantiate state manager class '%s'", statemgrClass), e);
    }

    // create an instance of launcher
    try {
      launcher = ReflectionUtils.newInstance(launcherClass);
    } catch (IllegalAccessException | InstantiationException | ClassNotFoundException e) {
      throw new LauncherException(
          String.format("Failed to instantiate launcher class '%s'", launcherClass), e);
    }

    // create an instance of uploader
    try {
      uploader = ReflectionUtils.newInstance(uploaderClass);
    } catch (IllegalAccessException | InstantiationException | ClassNotFoundException e) {
      throw new UploaderException(
          String.format("Failed to instantiate uploader class '%s'", uploaderClass), e);
    }

    // Put it in a try block so that we can always clean resources
    try {
<<<<<<< HEAD
=======
      // Build the basic runtime config
      Config primaryRuntime = Config.newBuilder()
          .putAll(LauncherUtils.getInstance().createPrimaryRuntime(topology)).build();

      // Bypass validation and upload if in dry-run mode
      if (Context.dryRun(config)) {
        callLauncherRunner(primaryRuntime);
        return;
      }

>>>>>>> 3175ccc8
      // initialize the state manager
      statemgr.initialize(config);

      // TODO(mfu): timeout should read from config
      SchedulerStateManagerAdaptor adaptor = new SchedulerStateManagerAdaptor(statemgr, 5000);

      // Check if topology is already running
      validateSubmit(adaptor, topology.getName());

      LOG.log(Level.FINE, "Topology {0} to be submitted", topology.getName());

<<<<<<< HEAD
      // Try to submit topology if valid
      // Firstly, try to upload necessary packages
      URI packageURI = uploadPackage(uploader);

      // Secondly, try to submit the topology
      // build the complete runtime config
      Config runtimeAll = Config.newBuilder()
          .putAll(primaryRuntime)
          .putAll(LauncherUtils.getInstance().createAdaptorRuntime(adaptor))
          .put(Key.TOPOLOGY_PACKAGE_URI, packageURI)
          .put(Key.LAUNCHER_CLASS_INSTANCE, launcher)
          .build();
      callLauncherRunner(runtimeAll);
=======
      // First, create the basic runtime config to generate the packing plan
      Config runtimeWithoutPackageURI = Config.newBuilder()
          .putAll(primaryRuntime)
          .putAll(LauncherUtils.getInstance().createAdaptorRuntime(adaptor))
          .put(Key.LAUNCHER_CLASS_INSTANCE, launcher)
          .build();

      PackingPlan packingPlan = LauncherUtils.getInstance()
          .createPackingPlan(config, runtimeWithoutPackageURI);

      // The packing plan might call for a number of containers different than the config
      // settings. If that's the case we need to modify the configs to match.
      runtimeWithoutPackageURI =
          updateNumContainersIfNeeded(runtimeWithoutPackageURI, topology, packingPlan);

      // If the packing plan is valid we will upload necessary packages
      URI packageURI = uploadPackage(uploader);

      // Update the runtime config with the packageURI
      Config runtimeAll = Config.newBuilder()
          .putAll(runtimeWithoutPackageURI)
          .put(Key.TOPOLOGY_PACKAGE_URI, packageURI)
          .build();

      callLauncherRunner(runtimeAll);

>>>>>>> 3175ccc8
    } catch (LauncherException | PackingException e) {
      // we undo uploading of topology package only if launcher fails to
      // launch topology, which will throw LauncherException or PackingException
      uploader.undo();
      throw e;
    } finally {
      SysUtils.closeIgnoringExceptions(uploader);
      SysUtils.closeIgnoringExceptions(launcher);
      SysUtils.closeIgnoringExceptions(statemgr);
    }
  }

  /**
   * Checks that the number of containers specified in the topology matches the number of containers
   * called for in the packing plan. If they are different, returns a new config with settings
   * updated to align with the packing plan. The new config will include an updated
   * Key.TOPOLOGY_DEFINITION containing a cloned Topology with it's settings also updated.
   *
   * @param initialConfig initial config to clone and update (if necessary)
   * @param initialTopology topology to check and clone/update (if necessary)
   * @param packingPlan packing plan to compare settings with
   * @return a new Config cloned from initialConfig and modified as needed to align with packedPlan
   */
  @VisibleForTesting
  Config updateNumContainersIfNeeded(Config initialConfig,
                                     TopologyAPI.Topology initialTopology,
                                     PackingPlan packingPlan) {

    int configNumStreamManagers = TopologyUtils.getNumContainers(initialTopology);
    int packingNumStreamManagers = packingPlan.getContainers().size();

    if (configNumStreamManagers == packingNumStreamManagers) {
      return initialConfig;
    }

    Config.Builder newConfigBuilder = Config.newBuilder()
        .putAll(initialConfig)
        .put(Key.NUM_CONTAINERS, packingNumStreamManagers + 1)
        .put(Key.TOPOLOGY_DEFINITION,
            cloneWithNewNumContainers(initialTopology, packingNumStreamManagers));

    String packingClass = Context.packingClass(initialConfig);
    LOG.warning(String.format("The packing plan (generated by %s) calls for a different number of "
            + "containers (%d) than what was explicitly set in the topology configs (%d). "
            + "Overriding the configs to specify %d containers. When using %s do not explicitly "
            + "call config.setNumStmgrs(..) or config.setNumWorkers(..).",
        packingClass, packingNumStreamManagers, configNumStreamManagers,
        packingNumStreamManagers, packingClass));

    return newConfigBuilder.build();
  }

  private TopologyAPI.Topology cloneWithNewNumContainers(TopologyAPI.Topology initialTopology,
                                                         int numStreamManagers) {
    TopologyAPI.Topology.Builder topologyBuilder = TopologyAPI.Topology.newBuilder(initialTopology);
    TopologyAPI.Config.Builder configBuilder = TopologyAPI.Config.newBuilder();

    for (TopologyAPI.Config.KeyValue keyValue : initialTopology.getTopologyConfig().getKvsList()) {

      // override TOPOLOGY_STMGRS value once we find it
      if (com.twitter.heron.api.Config.TOPOLOGY_STMGRS.equals(keyValue.getKey())) {
        TopologyAPI.Config.KeyValue.Builder kvBuilder = TopologyAPI.Config.KeyValue.newBuilder();
        kvBuilder.setKey(keyValue.getKey());
        kvBuilder.setValue(Integer.toString(numStreamManagers));
        configBuilder.addKvs(kvBuilder.build());
      } else {
        configBuilder.addKvs(keyValue);
      }
    }

    return topologyBuilder.setTopologyConfig(configBuilder).build();
  }

  protected void validateSubmit(SchedulerStateManagerAdaptor adaptor, String topologyName)
      throws TopologySubmissionException {
    // Check whether the topology has already been running
    // TODO(rli): anti-pattern is too nested on this path to be refactored
    Boolean isTopologyRunning = adaptor.isTopologyRunning(topologyName);

    if (isTopologyRunning != null && isTopologyRunning.equals(Boolean.TRUE)) {
      throw new TopologySubmissionException(
          String.format("Topology '%s' already exists", topologyName));
    }
  }

  protected URI uploadPackage(IUploader uploader) throws UploaderException {
    // initialize the uploader
    uploader.initialize(config);

    // upload the topology package to the storage
    return uploader.uploadPackage();
  }

  protected void callLauncherRunner(Config runtime)
      throws LauncherException, PackingException, SubmitDryRunResponse {
    // using launch runner, launch the topology
    LaunchRunner launchRunner = new LaunchRunner(config, runtime);
    launchRunner.call();
  }

  protected String renderDryRunResponse(SubmitDryRunResponse resp) {
    DryRunFormatType formatType = Context.dryRunFormatType(config);
    switch (formatType) {
      case RAW : return new SubmitRawDryRunRenderer(resp).render();
      case TABLE: return new SubmitTableDryRunRenderer(resp).render();
      default: throw new IllegalArgumentException(
          String.format("Unexpected rendering format: %s", formatType));
    }
  }
}<|MERGE_RESOLUTION|>--- conflicted
+++ resolved
@@ -375,8 +375,10 @@
    *
    */
   public void submitTopology() throws TopologySubmissionException {
+    // build primary runtime config first
     Config primaryRuntime = Config.newBuilder()
           .putAll(LauncherUtils.getInstance().createPrimaryRuntime(topology)).build();
+    // call launcher directly here if in dry-run mode
     if (Context.dryRun(config)) {
       callLauncherRunner(primaryRuntime);
       return;
@@ -420,19 +422,6 @@
 
     // Put it in a try block so that we can always clean resources
     try {
-<<<<<<< HEAD
-=======
-      // Build the basic runtime config
-      Config primaryRuntime = Config.newBuilder()
-          .putAll(LauncherUtils.getInstance().createPrimaryRuntime(topology)).build();
-
-      // Bypass validation and upload if in dry-run mode
-      if (Context.dryRun(config)) {
-        callLauncherRunner(primaryRuntime);
-        return;
-      }
-
->>>>>>> 3175ccc8
       // initialize the state manager
       statemgr.initialize(config);
 
@@ -444,22 +433,6 @@
 
       LOG.log(Level.FINE, "Topology {0} to be submitted", topology.getName());
 
-<<<<<<< HEAD
-      // Try to submit topology if valid
-      // Firstly, try to upload necessary packages
-      URI packageURI = uploadPackage(uploader);
-
-      // Secondly, try to submit the topology
-      // build the complete runtime config
-      Config runtimeAll = Config.newBuilder()
-          .putAll(primaryRuntime)
-          .putAll(LauncherUtils.getInstance().createAdaptorRuntime(adaptor))
-          .put(Key.TOPOLOGY_PACKAGE_URI, packageURI)
-          .put(Key.LAUNCHER_CLASS_INSTANCE, launcher)
-          .build();
-      callLauncherRunner(runtimeAll);
-=======
-      // First, create the basic runtime config to generate the packing plan
       Config runtimeWithoutPackageURI = Config.newBuilder()
           .putAll(primaryRuntime)
           .putAll(LauncherUtils.getInstance().createAdaptorRuntime(adaptor))
@@ -485,7 +458,6 @@
 
       callLauncherRunner(runtimeAll);
 
->>>>>>> 3175ccc8
     } catch (LauncherException | PackingException e) {
       // we undo uploading of topology package only if launcher fails to
       // launch topology, which will throw LauncherException or PackingException
